--- conflicted
+++ resolved
@@ -9,11 +9,7 @@
 } from '@/lib/api/utils';
 import { withAuth, type AuthenticatedContext } from '@/lib/api/withAuth';
 import { ServiceError, ErrorCodes } from '@/api/base';
-<<<<<<< HEAD
-import { Series } from '@/types/competition/series/types';
-=======
-import { type Series } from '@/types/database';
->>>>>>> c8849e35
+import { Series } from '@/types/competition/series';
 import AuthService from '@/api/internal/auth/AuthService';
 
 // Schema for updating a series (similar to create but all optional)
@@ -22,7 +18,7 @@
   description: z.string().optional().nullable(),
   start_date: z.string().datetime().optional(),
   end_date: z.string().datetime().optional(),
-  status: z.enum(['draft', 'active', 'completed']).optional(),
+  status: z.enum(['upcoming', 'active', 'completed', 'cancelled']).optional(),
 }).partial(); // Makes all fields optional
 
 /**
@@ -60,7 +56,19 @@
     try {
         let response;
         if (includeParticipants) {
-            response = await seriesDbService.getSeriesWithParticipants(seriesId);
+            // Get series and participants separately since getSeriesWithParticipants doesn't exist
+            const seriesResponse = await seriesDbService.getSeriesById(seriesId);
+            if (seriesResponse.error) throw seriesResponse.error;
+            
+            const participantsResponse = await seriesDbService.getSeriesParticipants(seriesId);
+            if (participantsResponse.error) throw participantsResponse.error;
+            
+            response = {
+                data: {
+                    ...seriesResponse.data,
+                    participants: participantsResponse.data
+                }
+            };
         } else {
             response = await seriesDbService.getSeriesById(seriesId);
         }
@@ -133,11 +141,12 @@
 
         let isSeriesAdmin = false;
         if (!isSiteAdmin) {
-            const roleResponse = await seriesDbService.getUserSeriesRole(userId, seriesId);
+            // Use getUserRole instead of getUserSeriesRole
+            const roleResponse = await seriesDbService.getUserRole(seriesId, userId);
             if (roleResponse.error) {
                 console.error(`Error checking series role for user ${userId} on series ${seriesId}:`, roleResponse.error);
             } else {
-                isSeriesAdmin = roleResponse.data?.role === 'admin';
+                isSeriesAdmin = roleResponse.data === 'admin';
             }
         }
 
@@ -218,11 +227,12 @@
 
         let isSeriesAdmin = false;
         if (!isSiteAdmin) {
-            const roleResponse = await seriesDbService.getUserSeriesRole(userId, seriesId);
+            // Use getUserRole instead of getUserSeriesRole
+            const roleResponse = await seriesDbService.getUserRole(seriesId, userId);
             if (roleResponse.error) {
                 console.error(`Error checking series role for user ${userId} on series ${seriesId}:`, roleResponse.error);
             } else {
-                isSeriesAdmin = roleResponse.data?.role === 'admin';
+                isSeriesAdmin = roleResponse.data === 'admin';
             }
         }
 
@@ -230,16 +240,16 @@
              return createErrorApiResponse('Forbidden: You must be a site admin or series admin to delete this series', 'FORBIDDEN', 403);
         }
 
-        // Perform delete
+        // Perform the deletion
         const deleteResponse = await seriesDbService.deleteSeries(seriesId);
         if (deleteResponse.error) throw deleteResponse.error;
 
-        return new NextResponse(null, { status: 204 }); // No Content success response
+        return new NextResponse(null, { status: 204 });
 
     } catch (error: any) {
         console.error(`[API /series/${seriesId} DELETE] Error:`, error);
         if (error instanceof ServiceError) {
-             let status = error.code === ErrorCodes.DB_NOT_FOUND ? 404 : 500;
+            let status = error.code === ErrorCodes.DB_NOT_FOUND ? 404 : 400;
             return createErrorApiResponse(error.message, error.code, status);
         }
         return createErrorApiResponse('Failed to delete series', 'DELETE_SERIES_ERROR', 500);
